--- conflicted
+++ resolved
@@ -531,38 +531,20 @@
             while (timer.ElapsedMilliseconds <= timeout) {
                 data = Recv(SendRecvOpt.NOBLOCK);
 
-<<<<<<< HEAD
-                if (data == null && timeout > 1) {
-                    if (iterations < 20 && _processorCount > 1) {
-                        // If we have a short wait (< 20 iterations) we
-                        // SpinWait to allow other threads on HT CPUs
-                        // to use the CPU, the more CPUs we have
-                        // the longer it's "ok" to spin wait since
-                        // we stall the overall system less
-                        Thread.SpinWait(100 * _processorCount);
-                    }
-                    else {
-                        // Yield my remaining time slice to another thread
-=======
-                if (data == null)
-                {
-                    if (timeout > 1)
-                    {
-                        if (iterations < 20 && ProcessorCount > 1)
-                        {
+                if (data == null) {
+                    if (timeout > 1) {
+                        if (iterations < 20 && _processorCount > 1) {
                             // If we have a short wait (< 20 iterations) we
                             // SpinWait to allow other threads on HT CPUs
                             // to use the CPU, the more CPUs we have
                             // the longer it's "ok" to spin wait since
                             // we stall the overall system less
-                            Thread.SpinWait(100 * ProcessorCount);
+                            Thread.SpinWait(100 * _processorCount);
                         }
-                        else
-                        {
+                        else {
                             // Yield my remaining time slice to another thread
->>>>>>> 000c16d8
 #if NET_4
-                        Thread.Yield();
+                            Thread.Yield();
 #else
                             Thread.Sleep(0);
 #endif
